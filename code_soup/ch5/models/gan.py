--- conflicted
+++ resolved
@@ -6,7 +6,6 @@
 
 
 class Generator(nn.Module):
-<<<<<<< HEAD
     """
     Simple generator network.
     Methods
@@ -15,20 +14,19 @@
         - returns a generated sample
     """
 
-    def __init__(self, input_dims: int, output_dims: int, lr: float):
-        """
-        Parameters
-        ----------
-        input_dims : int
-            Number of input dimensions equal to noise vector dimensions
-        output_dims : int
-            Number of output dimensions
+    def __init__(self, image_size: int, channels: int, latent_dims: int, lr: float):
+        """
+        Parameters
+        ----------
+        image_size : int
+            Number of input dimensions aka side length of image
+        channels: int
+            Number of channels in image
+        latent_dims : int
+            Number of dimensions in the projecting layer
         lr : float
             Learning rate
         """
-=======
-    def __init__(self, image_size, channels, latent_dims, lr):
->>>>>>> 351dc3c9
         super(Generator, self).__init__()
         self.image_size = image_size
         self.channels = channels
@@ -61,7 +59,6 @@
 
 
 class Discriminator(nn.Module):
-<<<<<<< HEAD
     """
     Simple discriminator network.
     Methods
@@ -70,18 +67,17 @@
         - returns a probability that the input is real
     """
 
-    def __init__(self, input_dims: int, lr: float):
-        """
-        Parameters
-        ----------
-        input_dims : int
-            Number of input dimensions
+    def __init__(self, image_size: int, channels: int, lr: float):
+        """
+        Parameters
+        ----------
+        image_size : int
+            Number of input dimensions aka side length of image
+        channels: int
+            Number of channels in image
         lr : float
             Learning rate
         """
-=======
-    def __init__(self, image_size, channels, lr):
->>>>>>> 351dc3c9
         super(Discriminator, self).__init__()
         self.image_size = image_size
         self.channels = channels
@@ -100,8 +96,7 @@
         )
         self.optimizer = optim.Adam(self.parameters(), lr=lr)
 
-<<<<<<< HEAD
-    def forward(self, x: torch.Tensor) -> torch.Tensor:
+    def forward(self, x):
         """
         Parameters
         ----------
@@ -112,46 +107,44 @@
         output : torch.Tensor
             Probability that the input is real
         """
-        x = x.view(-1, self.input_dims)
+        x = x.view(-1, self.image_size * self.image_size * self.channels)
         return self.main(x)
 
 
-class GAN:  # pragma: no cover
+class GAN:
     """
     Generative Adversarial Network Model Class.
     Refer to the paper for more details: `Generative Adversarial Nets <https://arxiv.org/abs/1406.2661>`_
-
     Methods
     -------
     step(self, i, data)
         Iterates the model for a single batch of data
-
-    """
-
-    def __init__(self, latent_dims: int, io_size: int, device: torch.device, lr: float):
-        """
-        Parameters
-        ----------
+    """
+
+    def __init__(
+        self,
+        image_size: int,
+        channels: int,
+        latent_dims: int,
+        device: torch.device,
+        lr: float,
+    ):
+        """
+        Parameters
+        ----------
+        image_size : int
+            Number of input dimensions aka side length of image
+        channels: int
+            Number of channels in image
         latent_dims : int
-            Number of dimensions in the latent space
-        io_size : int
-            Number of output dimensions
+            Number of dimensions in the projecting layer
         device : torch.device
             Device to run the model on
         lr : float
             Learning rate
         """
-=======
-    def forward(self, x):
-        x = x.view(-1, self.image_size * self.image_size * self.channels)
-        return self.main(x)
-
-
-class GAN:
-    def __init__(self, image_size, channels, latent_dims, device, lr):
         self.image_size = image_size
         self.channels = channels
->>>>>>> 351dc3c9
         self.latent_dims = latent_dims
         self.device = device
         self.generator = Generator(image_size, channels, latent_dims, lr).to(device)
@@ -159,14 +152,11 @@
         self.criterion = torch.nn.BCELoss()
         self.real_label, self.fake_label = 1.0, 0.0
 
-<<<<<<< HEAD
-    def step(self, i: int, data: torch.Tensor) -> Tuple:
+    def step(self, data: torch.Tensor) -> Tuple:
         """
         Iterates the model for a single batch of data, calculates the loss and updates the model parameters.
         Parameters
         ----------
-        i : int
-            Current iteration
         data : torch.Tensor
             Batch of data
         Returns
@@ -179,11 +169,7 @@
             Discriminator loss
          D_G_z2:
             Average discriminator outputs for the all fake batch after updating discriminator
-
-        """
-=======
-    def step(self, data):
->>>>>>> 351dc3c9
+        """
         real_image, _ = data
         real_image = real_image.to(self.device)
         batch_size = real_image.shape[0]
